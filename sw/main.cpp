/*
 * The MIT License (MIT)
 *
 * Copyright (c) 2019 Matthias P. Braendli
 *
 * Permission is hereby granted, free of charge, to any person obtaining a copy
 * of this software and associated documentation files (the "Software"), to deal
 * in the Software without restriction, including without limitation the rights
 * to use, copy, modify, merge, publish, distribute, sublicense, and/or sell
 * copies of the Software, and to permit persons to whom the Software is
 * furnished to do so, subject to the following conditions:
 *
 * The above copyright notice and this permission notice shall be included in all
 * copies or substantial portions of the Software.
 *
 * THE SOFTWARE IS PROVIDED "AS IS", WITHOUT WARRANTY OF ANY KIND, EXPRESS OR
 * IMPLIED, INCLUDING BUT NOT LIMITED TO THE WARRANTIES OF MERCHANTABILITY,
 * FITNESS FOR A PARTICULAR PURPOSE AND NONINFRINGEMENT. IN NO EVENT SHALL THE
 * AUTHORS OR COPYRIGHT HOLDERS BE LIABLE FOR ANY CLAIM, DAMAGES OR OTHER
 * LIABILITY, WHETHER IN AN ACTION OF CONTRACT, TORT OR OTHERWISE, ARISING FROM,
 * OUT OF OR IN CONNECTION WITH THE SOFTWARE OR THE USE OR OTHER DEALINGS IN THE
 * SOFTWARE.
*/

#include "config.h"

#include <stdlib.h>
#include <stdint.h>
#include <stdio.h>
#include <math.h>

#include <avr/pgmspace.h>
#include <avr/io.h>
#include <avr/interrupt.h>
#include <avr/sleep.h>
#include <avr/eeprom.h>
#include <avr/wdt.h>

#include "common.hpp"
#include "pins.hpp"
#include "relays.hpp"
#include "ltc2400.h"

extern "C" {
#include "uart.h"
}

// UART endline is usually CR LF
#define ENDL "\r\n"

constexpr double R_SHUNT = 1e-3; // Ohm

/* Capacity counters and thresholds, in As (= Coulombs)
 *
 * For every relay, define a threshold below which the
 * relay should be active.
 */
constexpr double THRESHOLD_K1 = 1200.0 * 3600;
constexpr double THRESHOLD_K2 = 1000.0 * 3600;
constexpr double THRESHOLD_K3 = 600.0 * 3600;
constexpr double THRESHOLD_HYSTERESIS = 10.0 * 3600;

constexpr double THRESHOLD_K1_UP = 1200.0 * 3600 + THRESHOLD_HYSTERESIS;
constexpr double THRESHOLD_K2_UP = 1000.0 * 3600 + THRESHOLD_HYSTERESIS;
constexpr double THRESHOLD_K3_UP = 600.0 * 3600 + THRESHOLD_HYSTERESIS;

constexpr double THRESHOLD_K1_DOWN = 1200.0 * 3600 - THRESHOLD_HYSTERESIS;
constexpr double THRESHOLD_K2_DOWN = 1000.0 * 3600 - THRESHOLD_HYSTERESIS;
constexpr double THRESHOLD_K3_DOWN = 600.0 * 3600 - THRESHOLD_HYSTERESIS;

constexpr double MAX_CAPACITY = 1500.0 * 3600;
static uint32_t current_capacity;
static uint32_t previous_capacity;
static bool relay_state_known = false;

/* Storage of battery capacity in mC.
 * 3600 mC = 1mAh */

/* Store the capacity three times in EEPROM, and check data validity using majority vote */
uint32_t EEMEM stored_capacity1;
uint32_t EEMEM stored_capacity2;
uint32_t EEMEM stored_capacity3;

/* Store timestamp of previous execution of a subroutine.
 * Subroutines scheduled in second intervals don't need to
 * be stored as timer_t, to save some space and simplify
 * the comparison.
 */
static uint32_t last_store_time_seconds;
static uint32_t last_threshold_calculation_seconds;
static uint32_t last_ltc2400_print_time_seconds;
static timer_t last_ltc2400_measure;

enum class adc_state_t {
    IDLE,
    PENDING_ADC0,
    PENDING_ADC1,
};

static adc_state_t adc_state;
static uint32_t last_adc_measure_time_seconds;

/* Raw values from the ADC.
 * The ADC converts an analog input voltage to a 10-bit digital value through
 * successive approximation. The minimum value represents GND and the maximum
 * value represents the voltage on the AREF pin minus 1 LSB.
 * (datasheet 24.2)
 */
const uint32_t V_REF_mV = 5000;

#define ADC_VALUE_TO_MILLIVOLT(val) ((uint32_t)val * V_REF_mV) / (uint32_t)(1<<10)

// Use the LDO on Vref as ADC reference, set REFS1..REFS0 = 0b00, and ADC input 0
#define SET_ADMUX(input) ADMUX = (input & 0x0F)

/* Timer at approximately 100ms.
 *
 * Setup 100Hz timer, assuming F_CPU at 16MHz / 8:
 *
 * overflow for 100ms: F_CPU [ticks/s] / prescaler [unitless] * interval [s] = [ticks/s*s] = [ticks]
 * interval [s] = 0.1 = 1 / 10
 *
 * Actual interval after rounding:
 * interval [s] = overflow [ticks] / (F_CPU [ticks/s] / prescaler [unit-less])
 *              = 99.84 ms
 */
constexpr uint8_t TIMER_OVERFLOW = (uint8_t)(F_CPU / 1024 / 10);
constexpr double TIMER_TICK_INTERVAL = (double)TIMER_OVERFLOW / ((double)F_CPU / 1024.0); // == 0.099840 s
constexpr uint32_t TIMER_TICK_INTERVAL_US = (uint32_t)(TIMER_TICK_INTERVAL * 1000000.0);

/* Since this timer is updated in an ISR, care has to be taken
 * when reading it, because all operations involving variables
 * larger than 1 byte are not atomic on AVR.
 */
static timer_t system_timer;

/* At reset, save the mcusr register to find out why we got reset.
 * Datasheet 11.9.1, example code from wdt.h */
uint8_t mcusr_mirror __attribute__ ((section (".noinit")));

ISR(TIMER0_OVF_vect)
{
    system_timer += timer_t{0, TIMER_TICK_INTERVAL_US};
}

enum class error_type_t {
    EEPROM_READ_WARNING,
    EEPROM_READ_ERROR,
    EEPROM_WRITE_ERROR,
    LTC2400_NOT_READY,
    LTC2400_DMY_BIT_FAULT,
    LTC2400_EXTENDED_RANGE_ERROR,
    RELAY_NOT_SET,
};

static void flag_error(const error_type_t e);

static void load_capacity_from_eeprom()
{
    /* Store the same value three times to make
     * a majority vote to detect errors
     */
    uint32_t cap1 = eeprom_read_dword(&stored_capacity1);
    uint32_t cap2 = eeprom_read_dword(&stored_capacity2);
    uint32_t cap3 = eeprom_read_dword(&stored_capacity3);

    if (cap1 == cap2 and cap2 == cap3) {
        current_capacity = cap1;
    }
    else if (cap1 == cap2) {
        flag_error(error_type_t::EEPROM_READ_WARNING);
        current_capacity = cap1;
        eeprom_write_dword(&stored_capacity3, cap1);
    }
    else if (cap1 == cap3) {
        flag_error(error_type_t::EEPROM_READ_WARNING);
        current_capacity = cap1;
        eeprom_write_dword(&stored_capacity2, cap1);
    }
    else if (cap2 == cap3) {
        flag_error(error_type_t::EEPROM_READ_WARNING);
        current_capacity = cap2;
        eeprom_write_dword(&stored_capacity1, cap1);
    }
    else {
        flag_error(error_type_t::EEPROM_READ_ERROR);
        current_capacity = cap2; // arbitrary
    }

    previous_capacity = current_capacity;
}

static void store_capacity_to_eeprom()
{
    eeprom_write_dword(&stored_capacity1, current_capacity);
    eeprom_write_dword(&stored_capacity2, current_capacity);
    eeprom_write_dword(&stored_capacity3, current_capacity);

    if (eeprom_read_dword(&stored_capacity1) != current_capacity or
        eeprom_read_dword(&stored_capacity2) != current_capacity or
        eeprom_read_dword(&stored_capacity3) != current_capacity) {
        flag_error(error_type_t::EEPROM_WRITE_ERROR);
    }
}

static void handle_thresholds(const timer_t& time_now)
{
    if (not relay_state_known) {
        /* At bootup, ignore hysteresis. Put all relays in the state defined by the
         * thresholds.
         */
        bool success = relays_toggle(relay_id_t::K1, current_capacity < THRESHOLD_K1, time_now);
        success &= relays_toggle(relay_id_t::K2, current_capacity < THRESHOLD_K2, time_now);
        success &= relays_toggle(relay_id_t::K3, current_capacity < THRESHOLD_K3, time_now);
        relay_state_known = success;

        if (not success) {
            flag_error(error_type_t::RELAY_NOT_SET);
        }
    }
    else {
        bool success = true;

        if (previous_capacity < THRESHOLD_K1_UP and current_capacity >= THRESHOLD_K1_UP) {
            success &= relays_toggle(relay_id_t::K1, false, time_now);
        }

        if (previous_capacity > THRESHOLD_K1_DOWN and current_capacity <= THRESHOLD_K1_DOWN) {
            success &= relays_toggle(relay_id_t::K1, true, time_now);
        }

        if (previous_capacity < THRESHOLD_K2_UP and current_capacity >= THRESHOLD_K2_UP) {
            success &= relays_toggle(relay_id_t::K2, false, time_now);
        }

        if (previous_capacity > THRESHOLD_K2_DOWN and current_capacity <= THRESHOLD_K2_DOWN) {
            success &= relays_toggle(relay_id_t::K2, true, time_now);
        }

        if (previous_capacity < THRESHOLD_K3_UP and current_capacity >= THRESHOLD_K3_UP) {
            success &= relays_toggle(relay_id_t::K3, false, time_now);
        }

        if (previous_capacity > THRESHOLD_K3_DOWN and current_capacity <= THRESHOLD_K3_DOWN) {
            success &= relays_toggle(relay_id_t::K3, true, time_now);
        }

        if (not success) {
            flag_error(error_type_t::RELAY_NOT_SET);
        }
    }

    previous_capacity = current_capacity;
}

static char timestamp_buf[32];
static void send_message(const char *message)
{
    snprintf(timestamp_buf, sizeof(timestamp_buf), "TEXT,%ld,", system_timer.get_seconds_atomic());
    uart_puts(timestamp_buf);
    uart_puts(message);
    uart_puts_P(ENDL);
}

#define send_debug(x) send_message(x)

static void send_capacity(uint32_t capacity, const timer_t& time)
{
    snprintf(timestamp_buf, sizeof(timestamp_buf), "CAPA,%ld,%ld" ENDL, time.get_seconds_atomic(), capacity);
    uart_puts(timestamp_buf);
}

enum class adc_voltage_id {
    V_BAT_PLUS,
    V_BAT_MINUS,
};

static void send_voltage(uint32_t millivolts, adc_voltage_id voltage_id, const timer_t& time)
{
    snprintf(timestamp_buf, sizeof(timestamp_buf), "VBAT%c,%ld,%ld" ENDL,
            voltage_id == adc_voltage_id::V_BAT_PLUS ? '+' : '-',
            time.get_seconds_atomic(), millivolts);
    uart_puts(timestamp_buf);
}

static void flag_error(const error_type_t e)
{
    snprintf(timestamp_buf, sizeof(timestamp_buf), "ERROR,%ld,", system_timer.get_seconds_atomic());
    uart_puts(timestamp_buf);
    switch (e) {
        case error_type_t::EEPROM_READ_WARNING:
            uart_puts_P("EEPRON read warning" ENDL);
            break;
        case error_type_t::EEPROM_READ_ERROR:
            uart_puts_P("EEPRON read error" ENDL);
            break;
        case error_type_t::EEPROM_WRITE_ERROR:
            uart_puts_P("EEPRON write error" ENDL);
            break;
        case error_type_t::LTC2400_NOT_READY:
            uart_puts_P("LTC2400 not ready" ENDL);
            break;
        case error_type_t::LTC2400_DMY_BIT_FAULT:
            uart_puts_P("LTC2400 DMY bit error" ENDL);
            break;
        case error_type_t::LTC2400_EXTENDED_RANGE_ERROR:
            uart_puts_P("LTC2400 extended range error" ENDL);
            break;
        case error_type_t::RELAY_NOT_SET:
            uart_puts_P("RELAYS not set" ENDL);
            break;
    }
}

int main()
{
    /* Save the reset source for debugging, then enable the watchdog.
     * Attention: WDT may be already enabled if it triggered a reset!
     * Datasheet 11.8.2 */
    mcusr_mirror = MCUSR;
    MCUSR = 0;
    wdt_reset();
    wdt_enable(WDTO_4S);

    /* Setup GPIO */
    // Active-low outputs must be high
    // PINB_SPI_SCK must be low (See ltc2400.h)
    PORTB = PINB_INIT;
    PORTC = PINC_INIT;
    PORTD = PIND_INIT;

    // Enable output
    DDRB = PINB_OUTPUTS;
    DDRC = PINC_OUTPUTS;
    DDRD = PIND_OUTPUTS;

    pins_set_status(true);

    relays_init();

    // Initialise SPI and LTC2400
    ltc2400_init();

    // Enable ADC
    ADCSRA |= _BV(ADEN);
    SET_ADMUX(0);

    // Warning: Bi-stable relays are still in unknown state!

    /* Setup UART */
    uart_init(UART_BAUD_SELECT(9600, F_CPU));
    if (mcusr_mirror & WDRF) {
        send_message("Startup after WDT reset");
    }
    else if (mcusr_mirror & BORF) {
        send_message("Startup after brown-out");
    }
    else if (mcusr_mirror & EXTRF) {
        send_message("Startup after external reset");
    }
    else if (mcusr_mirror & PORF) {
        send_message("Startup after power-on reset");
    }
    else {
        send_message("Startup");
    }

    system_timer = timer_t(0, 0);

    /* Load capacity stored in EEPROM */
    current_capacity = 0;
    load_capacity_from_eeprom();
    send_debug("Load from EEPROM done");
    last_ltc2400_measure = system_timer;

    last_store_time_seconds =
        last_ltc2400_print_time_seconds =
        last_adc_measure_time_seconds =
        last_threshold_calculation_seconds = system_timer.get_seconds_atomic();

    adc_state = adc_state_t::IDLE;

    /* Enable timer and interrupts */
    TCCR0B |= _BV(WGM02); // Set timer mode to CTC (datasheet 15.7.2)
    TIMSK0 |= _BV(TOIE0); // enable overflow interrupt
    OCR0A = TIMER_OVERFLOW;
    TCCR0B |= _BV(CS02) | _BV(CS00); // Start timer at Fcpu/1024
    sei();
    send_debug("Timer started");

    // Accumulate in floating point
    double capacity_accum = current_capacity;

    /* Put the CPU to sleep */
    set_sleep_mode(SLEEP_MODE_IDLE);

    send_debug("Sleep configured");
    while (true) {
        sleep_mode();
        wdt_reset();

        /* In every loop, access the system_timer only once, so that
         * every loop has a well-defined time */
        const auto time_now = system_timer.get_atomic_copy();

        // One second blink interval
        pins_set_status(time_now.seconds_ % 2 == 0);

#if ENABLE_STORE_TO_EEPROM
        /* EEPROM has an endurance of at least 100'000 write/erase cycles.
         * (Datasheet 8.4 EEPROM Data Memory)
         * Storing every five hours gives us several years of endurance.
         * */
        if (last_store_time_seconds + 3600 * 5 <= time_now.seconds_) {
            send_debug("Store to EEPROM");
            store_capacity_to_eeprom();
        }
#endif
        const auto ltc2400_measure_interval = timer_t{0, 200000uL};
        if (last_ltc2400_measure + ltc2400_measure_interval < time_now) {
            last_ltc2400_measure += ltc2400_measure_interval;

            if (ltc2400_conversion_ready()) {
                bool dmy_fault = false;
                bool exr_fault = false;
                uint32_t adc_value = 0;
                const double adc_voltage = ltc2400_get_conversion_result(dmy_fault, exr_fault, adc_value);

                if (dmy_fault) {
                    flag_error(error_type_t::LTC2400_DMY_BIT_FAULT);
                }

                if (exr_fault) {
                    flag_error(error_type_t::LTC2400_EXTENDED_RANGE_ERROR);
                }

                /* Vout - 2.5V = Ishunt * Rshunt * 20 */
                const double i_shunt = (adc_voltage - 2.5) / (20.0 * R_SHUNT);
                capacity_accum += i_shunt * ltc2400_measure_interval.microsecs_ * 1e-6;

                snprintf(timestamp_buf, sizeof(timestamp_buf), "DBG,%ldmV,%ldmA" ENDL,
                        lrint(adc_voltage * 1e3),
                        lrint(i_shunt * 1e3));
                uart_puts(timestamp_buf);

                if (capacity_accum < 0) { capacity_accum = 0; }
                if (capacity_accum > MAX_CAPACITY) { capacity_accum = MAX_CAPACITY; }

                current_capacity = lrint(capacity_accum);
            }
            else {
                flag_error(error_type_t::LTC2400_NOT_READY);
            }
        }

        constexpr auto threshold_calculation_interval_s = 4;
        if (last_threshold_calculation_seconds + threshold_calculation_interval_s < time_now.seconds_) {
            last_threshold_calculation_seconds += threshold_calculation_interval_s;
            handle_thresholds(time_now);
        }

        constexpr auto ltc2400_print_interval_s = 10;
        if (last_ltc2400_print_time_seconds + ltc2400_print_interval_s < time_now.seconds_) {
            last_ltc2400_print_time_seconds += ltc2400_print_interval_s;
            send_capacity(current_capacity, time_now);
        }

        // Input is divided by 4 by LM324. ADC is 10-bit,
        // value 0 is GND, value (1<<10) is Vref
        constexpr auto adc_interval_s = 20;
        switch (adc_state) {
            case adc_state_t::IDLE:
                if (last_adc_measure_time_seconds + adc_interval_s < time_now.seconds_) {
                    last_adc_measure_time_seconds += adc_interval_s;
                    SET_ADMUX(0);
                    // Start ADC conversion
                    ADCSRA |= _BV(ADSC);
                    adc_state = adc_state_t::PENDING_ADC0;
                }
                break;
            case adc_state_t::PENDING_ADC0:
                // ADSC is cleared when the conversion finishes
                if ((ADCSRA & ADSC) == 0) {
                    // BAT+
<<<<<<< HEAD
                    const uint16_t adc_value_0 = ((uint16_t)ADCH << 8) | ADCL;
                    send_voltage(ADC_VALUE_TO_MILLIVOLT(adc_value_0) * 4, adc_voltage_id::V_BAT_PLUS, time_now);
=======

                    // Datasheet 24.9.3 says ADCL must be read first
                    const uint8_t adcl = ADCL;
                    const uint16_t adc_value_0 = ((uint16_t)ADCH << 8) | adcl;
                    send_voltage(ADC_VALUE_TO_MILLIVOLT(adc_value_0) * 4, true, time_now);
>>>>>>> c99ed77e
                    SET_ADMUX(1);
                    // Start ADC conversion
                    ADCSRA |= _BV(ADSC);

                    adc_state = adc_state_t::PENDING_ADC1;
                }
                break;
            case adc_state_t::PENDING_ADC1:
                // ADSC is cleared when the conversion finishes
                if ((ADCSRA & ADSC) == 0) {
                    // BAT-
                    const uint8_t adcl = ADCL;
                    const uint16_t adc_value_1 = ((uint16_t)ADCH << 8) | adcl;
                    adc_state = adc_state_t::IDLE;

                    send_voltage(ADC_VALUE_TO_MILLIVOLT(adc_value_1) * 4, adc_voltage_id::V_BAT_MINUS, time_now);
                }
                break;
        }

        relays_handle(time_now);
    }

    return 0;
}<|MERGE_RESOLUTION|>--- conflicted
+++ resolved
@@ -482,16 +482,11 @@
                 // ADSC is cleared when the conversion finishes
                 if ((ADCSRA & ADSC) == 0) {
                     // BAT+
-<<<<<<< HEAD
-                    const uint16_t adc_value_0 = ((uint16_t)ADCH << 8) | ADCL;
-                    send_voltage(ADC_VALUE_TO_MILLIVOLT(adc_value_0) * 4, adc_voltage_id::V_BAT_PLUS, time_now);
-=======
 
                     // Datasheet 24.9.3 says ADCL must be read first
                     const uint8_t adcl = ADCL;
                     const uint16_t adc_value_0 = ((uint16_t)ADCH << 8) | adcl;
-                    send_voltage(ADC_VALUE_TO_MILLIVOLT(adc_value_0) * 4, true, time_now);
->>>>>>> c99ed77e
+                    send_voltage(ADC_VALUE_TO_MILLIVOLT(adc_value_0) * 4, adc_voltage_id::V_BAT_PLUS, time_now);
                     SET_ADMUX(1);
                     // Start ADC conversion
                     ADCSRA |= _BV(ADSC);
